# Copyright 2024 - 2025 Block, Inc.
#
# Use of this source code is governed by an MIT-style
# license that can be found in the LICENSE file or at
# https://opensource.org/licenses/MIT.
#
# frozen_string_literal: true

require "elastic_graph/errors"
require "elastic_graph/support/hash_util"
require "elastic_graph/support/memoizable_data"

module ElasticGraph
  module SchemaDefinition
    module Indexing
      module FieldType
        # Responsible for the JSON schema and mapping of a {SchemaElements::ObjectType}.
        #
        # @!attribute [r] type_name
        #   @return [String] name of the object type
        # @!attribute [r] subfields
        #   @return [Array<Field>] the subfields of this object type
        # @!attribute [r] mapping_options
        #   @return [Hash<String, ::Object>] options to be included in the mapping
        # @!attribute [r] json_schema_options
        #   @return [Hash<String, ::Object>] options to be included in the JSON schema
        # @!attribute [r] doc_comment
        #   @return [String, nil] documentation for the type
        #
        # @api private
<<<<<<< HEAD
        class Object < Support::MemoizableData.define(:schema_def_state, :type_name, :subfields, :mapping_options, :json_schema_options)
=======
        class Object < Support::MemoizableData.define(:type_name, :subfields, :mapping_options, :json_schema_options, :doc_comment)
>>>>>>> 314a40fa
          # @return [Hash<String, ::Object>] the datastore mapping for this object type.
          def to_mapping
            @to_mapping ||= begin
              base_mapping = Field.normalized_mapping_hash_for(subfields)
              # When a custom mapping type is used, we need to omit `properties`, because custom mapping
              # types generally don't use `properties` (and if you need to use `properties` with a custom
              # type, you're responsible for defining the properties).
              base_mapping = base_mapping.except("properties") if (mapping_options[:type] || "object") != "object"
              base_mapping.merge(Support::HashUtil.stringify_keys(mapping_options))
            end
          end

          # @return [Hash<String, ::Object>] the JSON schema for this object type.
          def to_json_schema
            @to_json_schema ||=
              if json_schema_options.empty?
                # Fields that are `sourced_from` an alternate type must not be included in this types JSON schema,
                # since events of this type won't include them.
                other_source_subfields, json_schema_candidate_subfields = subfields.partition(&:source)
                validate_sourced_fields_have_no_json_schema_overrides(other_source_subfields)
                json_schema_subfields = json_schema_candidate_subfields.reject(&:runtime_field_script)
                required_fields = if schema_def_state.allow_omitted_fields
                  json_schema_subfields.reject(&:nullable?).map(&:name).freeze
                else
                  json_schema_subfields.map(&:name).freeze
                end
                additional_properties = schema_def_state.allow_extra_fields ? true : false
                {
                  "type" => "object",
                  "properties" => json_schema_subfields.to_h { |f| [f.name, f.json_schema] }.merge(json_schema_typename_field),
                  # Note: `__typename` is intentionally not included in the `required` list. If `__typename` is present
                  # we want it validated (as we do by merging in `json_schema_typename_field`) but we only want
                  # to require it in the context of a union type. The union's json schema requires the field.
<<<<<<< HEAD
                  "required" => required_fields,
                  "additionalProperties" => additional_properties
                }.freeze
=======
                  "required" => json_schema_subfields.map(&:name).freeze,
                  "description" => doc_comment
                }.compact.freeze
>>>>>>> 314a40fa
              else
                Support::HashUtil.stringify_keys(json_schema_options)
              end
          end

          # @return [Hash<String, ::Object>] additional ElasticGraph metadata to put in the JSON schema for this object type.
          def json_schema_field_metadata_by_field_name
            subfields.to_h { |f| [f.name, f.json_schema_metadata] }
          end

          # @param customizations [Hash<String, ::Object>] JSON schema customizations
          # @return [Hash<String, ::Object>] formatted customizations.
          def format_field_json_schema_customizations(customizations)
            customizations
          end

          private

          def after_initialize
            subfields.freeze
          end

          # Returns a __typename property which we use for union types.
          #
          # This must always be set to the name of the type (thus the const value).
          #
          # We also add a "default" value. This does not impact validation, but rather
          # aids tools like our kotlin codegen to save publishers from having to set the
          # property explicitly when creating events.
          def json_schema_typename_field
            {
              "__typename" => {
                "type" => "string",
                "const" => type_name,
                "default" => type_name
              }
            }
          end

          def validate_sourced_fields_have_no_json_schema_overrides(other_source_subfields)
            problem_fields = other_source_subfields.reject { |f| f.json_schema_customizations.empty? }
            return if problem_fields.empty?

            field_descriptions = problem_fields.map(&:name).sort.map { |f| "`#{f}`" }.join(", ")
            raise Errors::SchemaError,
              "`#{type_name}` has #{problem_fields.size} field(s) (#{field_descriptions}) that are `sourced_from` " \
              "another type and also have JSON schema customizations. Instead, put the JSON schema " \
              "customizations on the source type's field definitions."
          end
        end
      end
    end
  end
end<|MERGE_RESOLUTION|>--- conflicted
+++ resolved
@@ -28,11 +28,7 @@
         #   @return [String, nil] documentation for the type
         #
         # @api private
-<<<<<<< HEAD
-        class Object < Support::MemoizableData.define(:schema_def_state, :type_name, :subfields, :mapping_options, :json_schema_options)
-=======
-        class Object < Support::MemoizableData.define(:type_name, :subfields, :mapping_options, :json_schema_options, :doc_comment)
->>>>>>> 314a40fa
+        class Object < Support::MemoizableData.define(:schema_def_state, :schema_def_state, :type_name, :subfields, :mapping_options, :json_schema_options, :doc_comment, :json_schema_options)
           # @return [Hash<String, ::Object>] the datastore mapping for this object type.
           def to_mapping
             @to_mapping ||= begin
@@ -66,15 +62,10 @@
                   # Note: `__typename` is intentionally not included in the `required` list. If `__typename` is present
                   # we want it validated (as we do by merging in `json_schema_typename_field`) but we only want
                   # to require it in the context of a union type. The union's json schema requires the field.
-<<<<<<< HEAD
                   "required" => required_fields,
-                  "additionalProperties" => additional_properties
-                }.freeze
-=======
-                  "required" => json_schema_subfields.map(&:name).freeze,
+                  "additionalProperties" => additional_properties,
                   "description" => doc_comment
                 }.compact.freeze
->>>>>>> 314a40fa
               else
                 Support::HashUtil.stringify_keys(json_schema_options)
               end
