--- conflicted
+++ resolved
@@ -7,22 +7,16 @@
           attr_reader subfields: ::Array[Field]
           attr_reader mapping_options: Mixins::HasTypeInfo::optionsHash
           attr_reader json_schema_options: Mixins::HasTypeInfo::optionsHash
-<<<<<<< HEAD
           attr_reader schema_def_state: State
-=======
           attr_reader doc_comment: ::String?
 
->>>>>>> 314a40fa
           def initialize: (
             type_name: ::String,
             subfields: ::Array[Field],
             mapping_options: Mixins::HasTypeInfo::optionsHash,
             json_schema_options: Mixins::HasTypeInfo::optionsHash,
-<<<<<<< HEAD
             schema_def_state: State,
-=======
             doc_comment: ::String?
->>>>>>> 314a40fa
           ) -> void
 
           def with: (
@@ -30,11 +24,8 @@
             ?subfields: ::Array[Field],
             ?mapping_options: Mixins::HasTypeInfo::optionsHash,
             ?json_schema_options: Mixins::HasTypeInfo::optionsHash,
-<<<<<<< HEAD
             ?schema_def_state: State,
-=======
             ?doc_comment: ::String?
->>>>>>> 314a40fa
           ) -> Object
         end
 
